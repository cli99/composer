# Copyright 2022 MosaicML Composer authors
# SPDX-License-Identifier: Apache-2.0

import os
from typing import Any, Dict, List, Tuple, Type

import pytest
from torch.utils.data import DataLoader

import composer.callbacks
import composer.loggers
import composer.profiler
from composer import Callback
<<<<<<< HEAD
from composer.callbacks import (EarlyStopper, ExportForInferenceCallback, FreeOutputs, Generate, HealthChecker,
                                ImageVisualizer, MemoryMonitor, MemorySnapshot, MLPerfCallback, OOMObserver,
                                SpeedMonitor, SystemMetricsMonitor, ThresholdStopper)
=======
from composer.callbacks import (EarlyStopper, ExportForInferenceCallback, FreeOutputs, Generate, ImageVisualizer,
                                MemoryMonitor, MemorySnapshot, MLPerfCallback, SpeedMonitor, SystemMetricsMonitor,
                                ThresholdStopper)
>>>>>>> 50f41cbc
from composer.loggers import (CometMLLogger, ConsoleLogger, LoggerDestination, MLFlowLogger, ProgressBarLogger,
                              RemoteUploaderDownloader, TensorboardLogger, WandBLogger)
from composer.models.base import ComposerModel
from composer.utils import dist
from composer.utils.device import get_device
from tests.common import get_module_subclasses
from tests.common.datasets import RandomClassificationDataset, dummy_gpt_lm_dataloader
from tests.common.models import SimpleModel, configure_tiny_gpt2_hf_model

try:
    import wandb
    _WANDB_INSTALLED = True
    del wandb  # unused
except ImportError:
    _WANDB_INSTALLED = False

try:
    import tensorboard
    _TENSORBOARD_INSTALLED = True
    del tensorboard  # unused
except ImportError:
    _TENSORBOARD_INSTALLED = False

try:
    import comet_ml
    _COMETML_INSTALLED = True
    os.environ['COMET_API_KEY']
    del comet_ml  # unused
except ImportError:
    _COMETML_INSTALLED = False
# If COMET_API_KEY not set.
except KeyError:
    _COMETML_INSTALLED = False

try:
    import mlperf_logging
    _MLPERF_INSTALLED = True
    del mlperf_logging
except ImportError:
    _MLPERF_INSTALLED = False

try:
    import mlflow
    _MLFLOW_INSTALLED = True
    del mlflow
except ImportError:
    _MLFLOW_INSTALLED = False

try:
    import libcloud
    _LIBCLOUD_INSTALLED = True
    del libcloud  # unused
except ImportError:
    _LIBCLOUD_INSTALLED = False

try:
    import pynmvl
    _PYNMVL_INSTALLED = True
    del pynmvl  # unused
except ImportError:
    _PYNMVL_INSTALLED = False

_callback_kwargs: Dict[Type[Callback], Dict[str, Any],] = {
    Generate: {
        'prompts': ['a', 'b', 'c'],
        'interval': '1ba',
        'batch_size': 2,
        'max_new_tokens': 20
    },
    RemoteUploaderDownloader: {
        'bucket_uri': 'libcloud://.',
        'backend_kwargs': {
            'provider': 'local',
            'container': '.',
            'provider_kwargs': {
                'key': '.',
            },
        },
        'use_procs': False,
        'num_concurrent_uploads': 1,
    },
    ThresholdStopper: {
        'monitor': 'MulticlassAccuracy',
        'dataloader_label': 'train',
        'threshold': 0.99,
    },
    EarlyStopper: {
        'monitor': 'MulticlassAccuracy',
        'dataloader_label': 'train',
    },
    ExportForInferenceCallback: {
        'save_format': 'torchscript',
        'save_path': '/tmp/model.pth',
    },
    MLPerfCallback: {
        'root_folder': '.',
        'index': 0,
    },
    SpeedMonitor: {
        'window_size': 1,
    },
}

_callback_marks: Dict[Type[Callback], List[pytest.MarkDecorator],] = {
    RemoteUploaderDownloader: [
        pytest.mark.filterwarnings(
            # post_close might not be called if being used outside of the trainer
            r'ignore:Implicitly cleaning up:ResourceWarning'),
        pytest.mark.skipif(not _LIBCLOUD_INSTALLED, reason='Libcloud is optional')
    ],
    MemoryMonitor: [
        pytest.mark.filterwarnings(
            r'ignore:The memory monitor only works on CUDA devices, but the model is on cpu:UserWarning')
    ],
    MemorySnapshot: [
        pytest.mark.filterwarnings(
            r'ignore:The memory snapshot only works on CUDA devices, but the model is on cpu:UserWarning')
    ],
    OOMObserver: [
        pytest.mark.filterwarnings(
            r'ignore:The oom observer only works on CUDA devices, but the model is on cpu:UserWarning')
    ],
    MLPerfCallback: [pytest.mark.skipif(not _MLPERF_INSTALLED, reason='MLPerf is optional')],
    WandBLogger: [
        pytest.mark.filterwarnings(r'ignore:unclosed file:ResourceWarning'),
        pytest.mark.skipif(not _WANDB_INSTALLED, reason='Wandb is optional'),
    ],
    ProgressBarLogger: [
        pytest.mark.filterwarnings(
            r'ignore:Specifying the ProgressBarLogger via `loggers` is not recommended as.*:Warning')
    ],
    ConsoleLogger: [
        pytest.mark.filterwarnings(r'ignore:Specifying the ConsoleLogger via `loggers` is not recommended as.*:Warning')
    ],
    CometMLLogger: [pytest.mark.skipif(not _COMETML_INSTALLED, reason='comet_ml is optional'),],
    TensorboardLogger: [pytest.mark.skipif(not _TENSORBOARD_INSTALLED, reason='Tensorboard is optional'),],
    ImageVisualizer: [pytest.mark.skipif(not _WANDB_INSTALLED, reason='Wandb is optional')],
    MLFlowLogger: [pytest.mark.skipif(not _MLFLOW_INSTALLED, reason='mlflow is optional'),],
    SystemMetricsMonitor: [pytest.mark.skipif(not _PYNMVL_INSTALLED, reason='pynmvl is optional'),],
}


def get_cb_kwargs(impl: Type[Callback]):
    return _callback_kwargs.get(impl, {})


def _to_pytest_param(impl):
    if impl not in _callback_marks:
        return pytest.param(impl)
    else:
        marks = _callback_marks[impl]
        return pytest.param(impl, marks=marks)


def get_cbs_and_marks(callbacks: bool = False, loggers: bool = False, profilers: bool = False):
    """Returns a list of :class:`pytest.mark.param` objects for all :class:`.Callback`.
    The callbacks are correctly annotated with ``skipif`` marks for optional dependencies
    and ``filterwarning`` marks for any warnings that might be emitted and are safe to ignore

    This function is meant to be used like this::

        import pytest
        from tests.callbacks.callback_settings import get_cbs_and_marks, get_cb_kwargs

        @pytest.mark.parametrize("cb_cls",get_cbs_and_marks(callbacks=True, loggers=True, profilers=True))
        def test_something(cb_cls: Type[Callback]):
            cb_kwargs = get_cb_kwargs(cb_cls)
            cb = cb_cls(**cb_kwargs)
            assert isinstance(cb, Callback)
    """
    implementations = []
    if callbacks:
        implementations.extend(get_module_subclasses(composer.callbacks, Callback))
    if loggers:
        implementations.extend(get_module_subclasses(composer.loggers, LoggerDestination))
    if profilers:
        implementations.extend(get_module_subclasses(composer.profiler, Callback))
    ans = [_to_pytest_param(impl) for impl in implementations]
    if not len(ans):
        raise ValueError('callbacks, loggers, or profilers must be True')
    return ans


def get_cb_hparams_and_marks():
    """Returns a list of :class:`pytest.mark.param` objects for all ``callback_registry``
    and ``logger_registry``entries.

    The callbacks are correctly annotated with ``skipif`` marks for optional dependencies
    and ``filterwarning`` marks for any warnings that might be emitted and are safe to ignore

    This function is meant to be used like this::

        import pytest
        from tests.common.hparams import construct_from_yaml
        from tests.callbacks.callback_settings import get_cb_hparams_and_marks, get_cb_kwargs

        @pytest.mark.parametrize("constructor",get_cb_hparams_and_marks())
        def test_something(constructor: Callable, yaml_dict: Dict[str, Any]):
            yaml_dict = get_cb_kwargs(constructor)
            construct_from_yaml(constructor, yaml_dict=yaml_dict)
    """
    # TODO: (Hanlin) populate this
    implementations = []
    ans = [_to_pytest_param(impl) for impl in implementations]
    return ans


def get_cb_model_and_datasets(cb: Callback,
                              dl_size=100,
                              **default_dl_kwargs) -> Tuple[ComposerModel, DataLoader, DataLoader]:
    if isinstance(cb, Generate):
        if get_device(None).name == 'cpu' and dist.get_world_size() > 1:
            pytest.xfail(
                'GPT2 is not currently supported with DDP. See https://github.com/huggingface/transformers/issues/22482 for more details.'
            )
        return (configure_tiny_gpt2_hf_model(), dummy_gpt_lm_dataloader(size=dl_size),
                dummy_gpt_lm_dataloader(size=dl_size))
    model = SimpleModel()
    if isinstance(cb, FreeOutputs):
        model.get_metrics = lambda is_train=False: {}
    return (model, DataLoader(RandomClassificationDataset(size=dl_size), **default_dl_kwargs),
            DataLoader(RandomClassificationDataset(size=dl_size), **default_dl_kwargs))<|MERGE_RESOLUTION|>--- conflicted
+++ resolved
@@ -11,15 +11,9 @@
 import composer.loggers
 import composer.profiler
 from composer import Callback
-<<<<<<< HEAD
-from composer.callbacks import (EarlyStopper, ExportForInferenceCallback, FreeOutputs, Generate, HealthChecker,
-                                ImageVisualizer, MemoryMonitor, MemorySnapshot, MLPerfCallback, OOMObserver,
-                                SpeedMonitor, SystemMetricsMonitor, ThresholdStopper)
-=======
 from composer.callbacks import (EarlyStopper, ExportForInferenceCallback, FreeOutputs, Generate, ImageVisualizer,
-                                MemoryMonitor, MemorySnapshot, MLPerfCallback, SpeedMonitor, SystemMetricsMonitor,
+                                MemoryMonitor, MemorySnapshot, MLPerfCallback, OOMObserver, SpeedMonitor, SystemMetricsMonitor,
                                 ThresholdStopper)
->>>>>>> 50f41cbc
 from composer.loggers import (CometMLLogger, ConsoleLogger, LoggerDestination, MLFlowLogger, ProgressBarLogger,
                               RemoteUploaderDownloader, TensorboardLogger, WandBLogger)
 from composer.models.base import ComposerModel
